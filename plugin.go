--- conflicted
+++ resolved
@@ -11,16 +11,11 @@
 	"strings"
 
 	"github.com/aymerick/raymond"
-<<<<<<< HEAD
-	appv1 "k8s.io/api/apps/v1"
-	corev1 "k8s.io/api/core/v1"
-
-=======
 	appV1 "k8s.io/api/apps/v1"
 	coreV1 "k8s.io/api/core/v1"
-	v1BetaV1 "k8s.io/api/extensions/v1beta1"
->>>>>>> 43808195
-	"k8s.io/client-go/kubernetes/scheme"
+  v1BetaV1 "k8s.io/api/extensions/v1beta1"
+
+  "k8s.io/client-go/kubernetes/scheme"
 )
 
 type (
@@ -123,40 +118,33 @@
 
 		log.Print("📦 Resource type: ConfigMap")
 		err = ApplyConfigMapFromFile(clientset, p.KubeConfig.Namespace, o, p.ConfigMapFile)
-<<<<<<< HEAD
-	case *corev1.Service:
+	case *coreV1.Service:
 		log.Print("📦 Resource type: Service")
+    if p.KubeConfig.Namespace == "" {
+      p.KubeConfig.Namespace = o.Namespace
+    }
+
 		err = CreateOrUpdateService(clientset, p.KubeConfig.Namespace, o)
 		if err != nil {
 			return err
 		}
+
 		// Watch for successful update
-		log.Print("📦 Watching service until loan balancer has been assigned.")
+		log.Print("📦 Watching service until load balancer has been assigned.")
 		state, watchErr := waitUntilServiceSettled(clientset, p.KubeConfig.Namespace, o.ObjectMeta.Name, 120)
 		log.Printf("%s", state)
 		return watchErr
+  case *v1BetaV1.Ingress:
+    if p.KubeConfig.Namespace == "" {
+      p.KubeConfig.Namespace = o.Namespace
+    }
+
+    log.Print("Resource type: Ingress")
+    err = ApplyIngress(clientset, p.KubeConfig.Namespace, o)
 	default:
 		err = errors.New("⛔️ This plugin doesn't support that resource type")
 		err = errors.New(fmt.Sprintf("resource type: %v", reflect.TypeOf(kubernetesObject)))
 		return err
-=======
-	case *coreV1.Service:
-		if p.KubeConfig.Namespace == "" {
-			p.KubeConfig.Namespace = o.Namespace
-		}
-
-		log.Print("Resource type: Service")
-		err = ApplyService(clientset, p.KubeConfig.Namespace, o)
-	case *v1BetaV1.Ingress:
-		if p.KubeConfig.Namespace == "" {
-			p.KubeConfig.Namespace = o.Namespace
-		}
-
-		log.Print("Resource type: Ingress")
-		err = ApplyIngress(clientset, p.KubeConfig.Namespace, o)
-	default:
-		return errors.New("⛔️ This plugin doesn't support that resource type")
->>>>>>> 43808195
 	}
 	return err
 }